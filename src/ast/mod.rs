--- conflicted
+++ resolved
@@ -303,25 +303,6 @@
     pub exprs: Vec<Spanned<Expr>>,
 }
 
-<<<<<<< HEAD
-/// Operands denote the elementary values in an expression. An operand may be a literal, a
-/// (possibly qualified) non-blank identifier denoting a constant, variable, or function, a method
-/// expression yielding a function, or a parenthesized expression.
-// XXX/FIXME/TODO: not finished.
-#[derive(Debug, Clone, PartialEq, Eq)]
-pub enum Operand {
-    /// A literal.
-    Lit(Literal),
-    /// An identifier denoting  a constant, a variable or a function.
-    MaybeQualifiedIdent(MaybeQualifiedIdent),
-    /// A method expression.
-    MethodExpr(MethodExpr),
-    /// A parenthesized expression.
-    Expr(Expr),
-}
-
-=======
->>>>>>> 3b860916
 /// Conversions are expressions of the form T(x) where T is a type and x is an expression that can
 /// be converted to type T.
 ///
